--- conflicted
+++ resolved
@@ -1034,227 +1034,7 @@
         print(location, "\n")
         return None
 
-
-# def read_VASP(location):
-#     """Create a dictionary of most of the data created during a
-#     single VASP calculation.
-
-#     Args:
-#         location (str): the location of the VASP calculation.
-#     """
-
-#     VASP_data = {}
-#     incar_file = location + "/INCAR"
-#     kpoints_file = location + "/KPOINTS"
-#     poscar_file = location + "/POSCAR"
-#     ibzkpt_file = location + "/IBZKPT"
-#     eigenval_file = location + "/EIGENVAL"
-#     outcar_file = location + "/OUTCAR"
-#     potcar_file = location + "/POTCAR"
-    
-#     # # Get the number of unreduced k-points. This only works for one of 
-#     # # the automatic k-mesh generation methods, where the number of k-points
-#     # # and offset of the k-mesh are provided.
-#     # with open(kpoints_file, "r") as file:
-#     #     f = file.readlines()
-#     #     for i, line in enumerate(f):
-#     #         if "Gamma" in line:
-#     #             kpt_index = i + 1
-#     #             kpt_line = f[kpt_index].split()
-#     #             total_kpoints = np.prod([int(k) for k in kpt_line])
-                
-#     #             VASP_data["number of unreduced k-points"] = total_kpoints
-                
-#     #             offset_index = i + 2
-#     #             offset_line = f[offset_index].split()
-
-#     #             VASP_data["offset"] = [float(off) for off in offset_line]
-
-#     # """
-#     # The POSCAR should have the following format:
-
-#     # Al_FCC # comment line
-#     # 1 # universal scaling factor
-#     # 4.00 0.00 0.00 # first Bravais lattice vector
-#     # 0.00 4.00 0.00 # second Bravais lattice vector
-#     # 0.00 0.00 4.00 # third Bravais lattice vector
-#     # Al # 
-#     # 4 # number of atoms per species, be consistent:
-#     # direct or cartesian, only first letter is significant
-#     # 0.00000000 0.00000000 0.0000000 positions
-#     # 0.50000000 0.00000000 0.5000000
-#     # 0.50000000 0.50000000 0.0000000
-#     # 0.00000000 0.50000000 0.5000000            
-#     # """
-
-#     # # This section creates a list of atomic basis dictionaries. These dictionaries
-#     # # contain the atomic species, number of atoms, coordinates, and positions.
-#     # with open(poscar_file, "r") as file:
-#     #     f = file.readlines()
-#     #     VASP_data["name of system"] = f[0].strip()
-
-#     #     # If negative, the scaling factor should be interpreted as the total volume
-#     #     # of the cell.
-#     #     VASP_data["scaling factor"] = float(f[1].split()[0])
-
-#     #     a1 = [float(v) for v in f[2].strip().split()]
-#     #     a2 = [float(v) for v in f[3].strip().split()]            
-#     #     a3 = [float(v) for v in f[4].strip().split()]
-#     #     VASP_data["lattice vectors"] = np.transpose([a1,a2,a3])
-
-#     #     j = 5
-#     #     atomic_bases = []
-#     #     more = True
-#     #     while more:
-#     #         try:
-#     #             atomic_basis = {}
-#     #             species = f[j].strip()
-#     #             atomic_basis["atomic species"] = species
-#     #             natoms = int(f[j+1].strip())
-#     #             more = False
-#     #             atomic_basis["number of atoms"] = natoms
-#     #             atomic_basis["coordinates"] = f[j+2].strip()
-#     #             pos = []
-#     #             for n in range(natoms):
-#     #                 pos.append([float(p) for p in f[j + 3 + n].strip().split()[:3]])
-#     #             atomic_basis["positions"] = pos
-#     #             atomic_bases.append(atomic_basis)
-#     #         except:
-#     #             more = False
-#     #     VASP_data["atomic bases"] = atomic_bases
-
-
-#     # # If there is any special formating, such as LREALS=.FALSE.,
-#     # # then reading the INCAR won't work.
-#     # with open(incar_file, "r") as file:
-#     #     f = file.readlines()
-#     #     for i, line in enumerate(f):
-#     #         vals = line.strip("").split()
-#     #         VASP_data[vals[0]] = vals[-1]
-
-#     # Read the eigenvalues, number of reduced k-points, and the
-#     # k-points weights from the EIGENVAL file.
-#     with open(eigenval_file, "r") as file:
-#         f = file.readlines()
-#         kpoints = []
-#         weights = []
-#         nkpts = 0
-#         degeneracy = []
-#         for i,line in enumerate(f):
-#             if line.strip() == "":
-#                 nkpts += 1
-#                 vals = [float(k) for k in f[i+1].strip().split()]
-#                 kpoints.append(vals[:3])
-#                 weights.append(vals[-1])
-#                 degeneracy.append(vals[-1]*VASP_data["number of unreduced k-points"])
-#         VASP_data["number of reduced k-points"] = nkpts
-#         VASP_data["k-point weights"] = weights
-#         VASP_data["reduced k-points"] = kpoints
-#         VASP_data["k-point degeneracy"] = degeneracy
-        
-#     with open(outcar_file, "r") as file:
-#         f = file.readlines()
-#         sym_group = []
-#         nplane_waves = []
-#         for i, line in enumerate(f):
-
-#             if 'isymop' in line:
-#                 r1 = [float(q) for q in line.split()[1:]]
-#                 r2 = [float(q) for q in f[i+1].split()]            
-#                 r3 = [float(q) for q in f[i+2].split()]            
-#                 op = np.array([r1, r2, r3])
-#                 sym_group.append(op)
-
-#             if "NBANDS" in line:
-#                 VASP_data["NBANDS"] = int(line.split()[-1])
-                
-                
-#             if "plane waves" in line:
-#                 nplane_waves.append(int(line.split()[-1]))
-                
-#             if " Free energy of the ion-electron system (eV)" in line:
-#                 alpha_line = f[i+2].split()
-#                 alpha_name = alpha_line[0] + " " + alpha_line[1]
-#                 VASP_data[alpha_name] = float(alpha_line[-1])
-                
-#                 ewald_line = f[i+3].split()
-#                 ewald_name = ewald_line[0] + " " + ewald_line[1]
-#                 VASP_data[ewald_name] = float(ewald_line[-1])
-                
-#                 hartree_line = f[i+4].split()
-#                 hartree_name = hartree_line[0] + " " + hartree_line[1]
-#                 VASP_data[hartree_name] = float(hartree_line[-1])
-                
-#                 exchange_line = f[i+5].split()
-#                 VASP_data[exchange_line[0]] = float(exchange_line[-1])
-            
-#                 vxc_exc_line = f[i+6].split()
-#                 VASP_data[vxc_exc_line[0]] = float(vxc_exc_line[-1])
-                
-#                 paw_line = f[i+7].split()
-#                 paw_name = paw_line[0] + " " + paw_line[1] + " " + paw_line[2]
-#                 VASP_data[paw_name] = float(paw_line[-2])
-                
-#                 entropy_line = f[i+8].split()
-#                 entropy_name = entropy_line[0] + " " + entropy_line[1]
-#                 VASP_data[entropy_name] = float(entropy_line[-1])
-                
-#                 eigval_line = f[i+9].split()
-#                 VASP_data[eigval_line[0]] = float(eigval_line[-1])
-                
-#                 atomic_line = f[i+10].split()
-#                 atomic_name = atomic_line[0] + " " + atomic_line[1]
-#                 VASP_data[atomic_name] = float(atomic_line[-1])
-                
-#                 free_line = f[i+12].split()
-#                 free_name = free_line[0] + " " + free_line[1]
-#                 VASP_data[free_name] = float(free_line[-2])
-                
-#                 no_entropy_line = f[i+14].split()
-#                 no_entropy_name = (no_entropy_line[0] + " " + no_entropy_line[1] + " " +
-#                                    no_entropy_line[2])
-#                 VASP_data[no_entropy_name] = float(no_entropy_line[4])
-                
-#                 sigma_line = no_entropy_line
-#                 sigma_name = sigma_line[5]
-#                 VASP_data[sigma_name] = float(sigma_line[7])
-
-#             if "VOLUME and BASIS-vectors are now" in line:
-#                 VASP_data["final unit cell volume"] = float(f[i+3].split()[-1])
-
-#                 a1 = [float(a) for a in f[i+5].split()[:3]]
-#                 b1 = [float(b) for b in f[i+5].split()[3:]]
-                
-#                 a2 = [float(a) for a in f[i+6].split()[:3]]
-#                 b2 = [float(b) for b in f[i+6].split()[3:]]
-
-#                 a3 = [float(a) for a in f[i+6].split()[:3]]
-#                 b3 = [float(b) for b in f[i+6].split()[3:]]
-                
-#                 VASP_data["final lattice vectors"] = np.transpose([a1, a2, a3])
-#                 VASP_data["final reciprocal lattice vectors"] = np.transpose([b1, b2, b3])
-#                 VASP_data["final reciprocal unit cell volume"] = np.linalg.det(
-#                     np.transpose([b1, b2, b3]))
-
-#             if "FORCES acting on ions" in line:
-#                 forces = []
-#                 forces.append({"electron-ion force": [float(fi) for fi in
-#                                                       f[i + natoms + 4].split()[:3]]})
-#                 forces.append({"ewald-force": [float(fi) for fi in
-#                                                f[i + natoms + 4].split()[3:6]]})
-#                 forces.append({"non-local-force": [float(fi) for fi in
-#                                                    f[i + natoms + 4].split()[6:]]})
-#                 VASP_data["net forces acting on ions"] = forces
-
-#             if "Elapsed time" in line:
-#                 VASP_data["Elapsed time"] = float(line.split()[-1])
-                
-#         VASP_data["number of plane waves"] = nplane_waves
-#         VASP_data["symmetry operators"] = sym_group
-        
-#     return VASP_data
-
-
+    
 def create_INCAR(location):
     """ Create a template INCAR energy convergence tests.
     
@@ -2149,7 +1929,6 @@
         plot_name = os.path.join(plot_dir, plot_label_i + ".png")
         fig1.savefig(plot_name, bbox_inches="tight")
         plt.close(fig1)
-<<<<<<< HEAD
         
         fig2, ax2 = plt.subplots()
         for j, energy in enumerate(sym_energy):
@@ -2157,34 +1936,21 @@
             ax2.scatter(cutoff_energies[i][j][:-1], energy_error[:-1], label=shift_sym_labels[j],
                         marker = next(marker), loglog=True)
 
-        # Plot the error relative the highest energy cutoff.
-        plot_label_i = vasp_energy_names_dict[vasp_energy_names[i]] + "_error"
-=======
-
         # Plot the error relative to the highest energy cutoff.
         plot_label_i = vasp_energy_names_dict[vasp_energy_names[i]] + " error"
->>>>>>> 3c5b139c
         ax2.set_title("Comparing " + plot_label_i + " without symmetry "
                       "and with shifted atoms")
         ax2.set_xlabel("Energy cutoff (eV)")
         ax2.set_ylabel("Energy error (eV)")
         ax2.set_xticks(ax2.get_xticks()[::2])
-<<<<<<< HEAD
-=======
         ax2.set_yscale("log")
         ax2.set_ylim(ylims[0], ylims[1])
         ax2.set_xlim(xlims[0], xlims[1])
->>>>>>> 3c5b139c
         ax2.legend()
         plot_name = os.path.join(plot_dir, plot_label_i + ".png")
         fig2.savefig(plot_name, bbox_inches="tight")
         plt.close(fig2)
-<<<<<<< HEAD
-        
-        
-=======
-
->>>>>>> 3c5b139c
+        
     # Plot the total charge wrap-around vs. energy cutoff.
     fig, ax = plt.subplots()
 
@@ -3331,5 +3097,4 @@
         
         wfc_plot_file = os.path.join(plot_dir, en_name + "_wfc.pdf")
         fig.savefig(wfc_plot_file, bbox_extra_artists=(lgd,), bbox_inches='tight')
-        plt.close(fig)
-        +        plt.close(fig)